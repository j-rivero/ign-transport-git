--- conflicted
+++ resolved
@@ -14,15 +14,8 @@
  * limitations under the License.
  *
 */
-<<<<<<< HEAD
-
-#include <sys/types.h>
 #include <chrono>
-=======
->>>>>>> d275b66a
 #include <string>
-#include <chrono>
-#include <ignition/msgs.hh>
 #include "ignition/transport/Node.hh"
 #include "gtest/gtest.h"
 #include "vector3d.pb.h"
