--- conflicted
+++ resolved
@@ -3,11 +3,8 @@
 set (sources
   Discovery.cc
   DiscoveryPrivate.cc
-<<<<<<< HEAD
   ign.cc
-=======
   NetUtils.cc
->>>>>>> 7805255c
   Node.cc
   NodeShared.cc
   Packet.cc
